<<<<<<< HEAD
# sdk-alif
Alif Semiconductor's Zephyr SDK

This repository contains Alif Semiconductor's base code with some Alif device specific samples.
It also contains the west.yml needed to fetch all the needed modules and submodules for the SDK.'

# Getting started
If you are already familiar with Zephyr and 'west' tool you need to simply install it and run following command in a (clean) folder of your choice
```
west init -m https://github.com/alifsemi/sdk-alif.git; west update
```

If new to Zephyr development, please familiarize yourself with Zephyr project first:
1. The [Introduction to Zephyr](http://docs.zephyrproject.org/latest/introduction/index.html) for a high-level overview, and 
2. The [Getting Started Guide](http://docs.zephyrproject.org/latest/develop/getting_started/index.html) to start developing.

# Matter SDK

This chapter introduces Matter SDK and how to take it into use.
See the [Introduce to Matter SDK project](https://project-chip.github.io/connectedhomeip-doc/index.html) documentation about Matter SDK Open source project and [Open Thread Border Router](https://openthread.io/guides/border-router) documentations.

## Requirements

1. 1-2 Balletto DK for Matter devices. 
2. nRF8240 USB Dongle for Thread Border router with Network RPC Co-Processor binary
3. Ubuntu 22.04 PC for acting as a Border router


## Getting started

Alif Matter SDK is using Zephyr platform setup with OpenThread. So initial setup for Zephyr enviroment is needed.
This chapter defines how to set up Matter environment for Linux Ubuntu 22.04 based operating system and how to config Thread border router for Matter.

### Prerequites for Ubuntu 22.04

Install dependencies:

```
sudo apt-get install git gcc g++ pkg-config libssl-dev libdbus-1-dev \
     libglib2.0-dev libavahi-client-dev ninja-build python3-venv python3-dev \
     python3-pip unzip libgirepository1.0-dev libcairo2-dev libreadline-dev
```

### Matter SDK helper scripts

Alif SDK has helper scripts to create a Matter build environment and building it.
These scripts need to be called from the Alif SDK root folder.

```
scripts/matter
├── activate_env.sh
└── matter_env_setup.sh
```

### Matter subsystem

Matter subsystem is a glue layer between a Matter open source project and a Zephyr application.
It defines an API for initializing Matter stack and its main features.
```
subsys/matter
├── binding
│   ├── BindingHandler.cpp
│   └── BindingHandler.h
├── common
│   ├── FabricTableDelegate.cpp
│   ├── FabricTableDelegate.h
│   ├── MatterStack.cpp
│   └── MatterStack.h
└── pwmdevice
    ├── PWMDevice.cpp
    └── PWMDevice.h
```

### Matter samples

* light-bulb: Matter light switch can be controlled by Matter controller `chip-tool` or Matter light switch.
* light-switch: Matter light switch which can be bind to Matter light by `chip-tool` for control.

```
samples/matter
├── light-bulb
│   ├── b1_factorydata_partition.overlay
│   ├── CMakeLists.txt
│   ├── factory_data.conf
│   ├── Kconfig
│   ├── prj.conf
│   └── src
│       ├── AppTask.cpp
│       ├── include
│       │   ├── AppConfig.h
│       │   ├── AppEvent.h
│       │   ├── AppTask.h
│       │   ├── BoardUtil.h
│       │   └── CHIPProjectConfig.h
│       ├── main.cpp
│       └── ZclCallbacks.cpp
└── light-switch
    ├── b1_factorydata_partition.overlay
    ├── CMakeLists.txt
    ├── factory_data.conf
    ├── Kconfig
    ├── prj.conf
    └── src
        ├── AppTask.cpp
        ├── include
        │   ├── AppConfig.h
        │   ├── AppEvent.h
        │   ├── AppTask.h
        │   ├── BoardUtil.h
        │   ├── CHIPProjectConfig.h
        │   ├── LightSwitch.h
        │   └── ShellCommands.h
        ├── LightSwitch.cpp
        ├── main.cpp
        └── ShellCommands.cpp

```

### Create Python virtual env and install Matter tools

Matter open source project provides a script that creates an own Python virtual environment and installs ZAP tools.
1. The script calls Matter bootstrap script
2. Installs all necessary Python packets
3. Builds Matter SDK Host tools
4. Adds the tools to PATH with following commands:
```
source scripts/matter/matter_env_setup.sh
```

After running this installation script, Matter SDK build system is ready for compiling the samples.

Before building Matter ZAP or Chip-Tool, Matter virtual environment must be activated with following command:
```
source scripts/matter/activate_env.sh
```

If the activate script says the environment is out of date, you can update it by running the following command:

```
source scripts/matter/matter_env_setup.sh
```

Deactivate Matter build environment with the following command:

```
deactivate
```

### Thread Border router setup

This guide covers building and configuration of Open Thread Border router (OTBR) with nRF52840 USB Dongle with Open Thread Co-Processor application.

### Configure and build

Clone the OTBR repository and install default setup:

```
git clone https://github.com/openthread/ot-br-posix
cd ot-br-posix
./script/bootstrap
```

Compile and install by using Ethernet interface:
```
INFRA_IF_NAME=eth0 ./script/setup
```
**NOTE** Ethernet interface may be something else than eth0 on your system so adjust it accordingly

#### Configure RCP device

Create a custom udev rule file to identify the nRF52840 dongle based on it's vendor- and product-id.

Attach the flashed RCP device to the Border Router platform via USB and check device serial number by using command:
```
sudo dmesg
```

Edit a `/etc/udev/rules.d/99-acm.rules` and add following line with your dongle's information

```
SUBSYSTEM=="tty", ATTRS{idVendor}=="1915", ATTRS{idProduct}=="0000", ATTRS{serial}=="YOUR_DONGLES_SERIAL_HERE", SYMLINK+="ttyOTBR"

```
Check that the device is found with the given name by the following command:

```
ls /dev/tty*
=======
# Alif Semiconductor Zephyr SDK

Welcome to the Alif Semiconductor Zephyr SDK—a complete environment for application development on Alif's devices using Zephyr OS. This SDK includes Alif-specific code samples and the essential `west.yml` file, which manages all required modules and submodules for a full-featured development experience.

The SDK is tailored to help developers configure, build, and deploy real-time applications on Alif’s low-power, high-performance devices.
>>>>>>> ee1986b9

## Quick Setup

If you're already familiar with Zephyr RTOS, install it and run the following command in a clean directory of your choice:

```bash
west init -m org-115832732@github.com:AlifSemiDev/sdk-alif; west update
```

If you're new to Zephyr, start by reviewing the [Introduction to Zephyr](http://docs.zephyrproject.org/latest/introduction/index.html) for an overview. Then, refer to the [Getting Started Guide](http://docs.zephyrproject.org/latest/getting_started/index.html) to begin development.


## User Guide

The User Guide provides a comprehensive look at how to set up, build, and deploy applications on Alif devices using the Zephyr RTOS. Access the full guide [User Guide](https://alifsemi.com/zas1.0/User_guide).

## Release Notes

Stay informed about the latest updates:

* New Features: Discover the latest additions and capabilities introduced in the current release.
* Fixed Bugs: Review the list of issues resolved to enhance performance and stability.
* Known Issues: Understand any current limitations or potential issues to be aware of while developing.


For complete release details, see the [Release Notes](https://alifsemi.com/zas1.0/release_notes).

---
<|MERGE_RESOLUTION|>--- conflicted
+++ resolved
@@ -1,205 +1,15 @@
-<<<<<<< HEAD
-# sdk-alif
-Alif Semiconductor's Zephyr SDK
-
-This repository contains Alif Semiconductor's base code with some Alif device specific samples.
-It also contains the west.yml needed to fetch all the needed modules and submodules for the SDK.'
-
-# Getting started
-If you are already familiar with Zephyr and 'west' tool you need to simply install it and run following command in a (clean) folder of your choice
-```
-west init -m https://github.com/alifsemi/sdk-alif.git; west update
-```
-
-If new to Zephyr development, please familiarize yourself with Zephyr project first:
-1. The [Introduction to Zephyr](http://docs.zephyrproject.org/latest/introduction/index.html) for a high-level overview, and 
-2. The [Getting Started Guide](http://docs.zephyrproject.org/latest/develop/getting_started/index.html) to start developing.
-
-# Matter SDK
-
-This chapter introduces Matter SDK and how to take it into use.
-See the [Introduce to Matter SDK project](https://project-chip.github.io/connectedhomeip-doc/index.html) documentation about Matter SDK Open source project and [Open Thread Border Router](https://openthread.io/guides/border-router) documentations.
-
-## Requirements
-
-1. 1-2 Balletto DK for Matter devices. 
-2. nRF8240 USB Dongle for Thread Border router with Network RPC Co-Processor binary
-3. Ubuntu 22.04 PC for acting as a Border router
-
-
-## Getting started
-
-Alif Matter SDK is using Zephyr platform setup with OpenThread. So initial setup for Zephyr enviroment is needed.
-This chapter defines how to set up Matter environment for Linux Ubuntu 22.04 based operating system and how to config Thread border router for Matter.
-
-### Prerequites for Ubuntu 22.04
-
-Install dependencies:
-
-```
-sudo apt-get install git gcc g++ pkg-config libssl-dev libdbus-1-dev \
-     libglib2.0-dev libavahi-client-dev ninja-build python3-venv python3-dev \
-     python3-pip unzip libgirepository1.0-dev libcairo2-dev libreadline-dev
-```
-
-### Matter SDK helper scripts
-
-Alif SDK has helper scripts to create a Matter build environment and building it.
-These scripts need to be called from the Alif SDK root folder.
-
-```
-scripts/matter
-├── activate_env.sh
-└── matter_env_setup.sh
-```
-
-### Matter subsystem
-
-Matter subsystem is a glue layer between a Matter open source project and a Zephyr application.
-It defines an API for initializing Matter stack and its main features.
-```
-subsys/matter
-├── binding
-│   ├── BindingHandler.cpp
-│   └── BindingHandler.h
-├── common
-│   ├── FabricTableDelegate.cpp
-│   ├── FabricTableDelegate.h
-│   ├── MatterStack.cpp
-│   └── MatterStack.h
-└── pwmdevice
-    ├── PWMDevice.cpp
-    └── PWMDevice.h
-```
-
-### Matter samples
-
-* light-bulb: Matter light switch can be controlled by Matter controller `chip-tool` or Matter light switch.
-* light-switch: Matter light switch which can be bind to Matter light by `chip-tool` for control.
-
-```
-samples/matter
-├── light-bulb
-│   ├── b1_factorydata_partition.overlay
-│   ├── CMakeLists.txt
-│   ├── factory_data.conf
-│   ├── Kconfig
-│   ├── prj.conf
-│   └── src
-│       ├── AppTask.cpp
-│       ├── include
-│       │   ├── AppConfig.h
-│       │   ├── AppEvent.h
-│       │   ├── AppTask.h
-│       │   ├── BoardUtil.h
-│       │   └── CHIPProjectConfig.h
-│       ├── main.cpp
-│       └── ZclCallbacks.cpp
-└── light-switch
-    ├── b1_factorydata_partition.overlay
-    ├── CMakeLists.txt
-    ├── factory_data.conf
-    ├── Kconfig
-    ├── prj.conf
-    └── src
-        ├── AppTask.cpp
-        ├── include
-        │   ├── AppConfig.h
-        │   ├── AppEvent.h
-        │   ├── AppTask.h
-        │   ├── BoardUtil.h
-        │   ├── CHIPProjectConfig.h
-        │   ├── LightSwitch.h
-        │   └── ShellCommands.h
-        ├── LightSwitch.cpp
-        ├── main.cpp
-        └── ShellCommands.cpp
-
-```
-
-### Create Python virtual env and install Matter tools
-
-Matter open source project provides a script that creates an own Python virtual environment and installs ZAP tools.
-1. The script calls Matter bootstrap script
-2. Installs all necessary Python packets
-3. Builds Matter SDK Host tools
-4. Adds the tools to PATH with following commands:
-```
-source scripts/matter/matter_env_setup.sh
-```
-
-After running this installation script, Matter SDK build system is ready for compiling the samples.
-
-Before building Matter ZAP or Chip-Tool, Matter virtual environment must be activated with following command:
-```
-source scripts/matter/activate_env.sh
-```
-
-If the activate script says the environment is out of date, you can update it by running the following command:
-
-```
-source scripts/matter/matter_env_setup.sh
-```
-
-Deactivate Matter build environment with the following command:
-
-```
-deactivate
-```
-
-### Thread Border router setup
-
-This guide covers building and configuration of Open Thread Border router (OTBR) with nRF52840 USB Dongle with Open Thread Co-Processor application.
-
-### Configure and build
-
-Clone the OTBR repository and install default setup:
-
-```
-git clone https://github.com/openthread/ot-br-posix
-cd ot-br-posix
-./script/bootstrap
-```
-
-Compile and install by using Ethernet interface:
-```
-INFRA_IF_NAME=eth0 ./script/setup
-```
-**NOTE** Ethernet interface may be something else than eth0 on your system so adjust it accordingly
-
-#### Configure RCP device
-
-Create a custom udev rule file to identify the nRF52840 dongle based on it's vendor- and product-id.
-
-Attach the flashed RCP device to the Border Router platform via USB and check device serial number by using command:
-```
-sudo dmesg
-```
-
-Edit a `/etc/udev/rules.d/99-acm.rules` and add following line with your dongle's information
-
-```
-SUBSYSTEM=="tty", ATTRS{idVendor}=="1915", ATTRS{idProduct}=="0000", ATTRS{serial}=="YOUR_DONGLES_SERIAL_HERE", SYMLINK+="ttyOTBR"
-
-```
-Check that the device is found with the given name by the following command:
-
-```
-ls /dev/tty*
-=======
 # Alif Semiconductor Zephyr SDK
 
 Welcome to the Alif Semiconductor Zephyr SDK—a complete environment for application development on Alif's devices using Zephyr OS. This SDK includes Alif-specific code samples and the essential `west.yml` file, which manages all required modules and submodules for a full-featured development experience.
 
 The SDK is tailored to help developers configure, build, and deploy real-time applications on Alif’s low-power, high-performance devices.
->>>>>>> ee1986b9
 
 ## Quick Setup
 
 If you're already familiar with Zephyr RTOS, install it and run the following command in a clean directory of your choice:
 
 ```bash
-west init -m org-115832732@github.com:AlifSemiDev/sdk-alif; west update
+west init -m https://github.com/alifsemi/sdk-alif.git; west update
 ```
 
 If you're new to Zephyr, start by reviewing the [Introduction to Zephyr](http://docs.zephyrproject.org/latest/introduction/index.html) for an overview. Then, refer to the [Getting Started Guide](http://docs.zephyrproject.org/latest/getting_started/index.html) to begin development.
