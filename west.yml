# The west manifest file (west.yml) for the Alif SDK.
#
# The per-installation west configuration file, .west/config, sets the
# path to the project containing this file in the [manifest] section's
# "path" variable.
#
# See the west documentation for more information:
# https://docs.zephyrproject.org/latest/develop/west/index.html

manifest:
  version: "0.13"

  defaults:
    remote: alif

  remotes:
    - name: alif
      url-base: https://github.com/alifsemi
    # Other repository sources:
    - name: zephyrproject
      url-base: https://github.com/zephyrproject-rtos
    - name: armmbed
      url-base: https://github.com/ARMmbed

  #
  # Please add items below based on alphabetical order
  projects:

    - name: zephyr
<<<<<<< HEAD
      repo-path: alif_zephyr
      revision: main
=======
      repo-path: zephyr_alif
      revision: zas-v1.0.0
>>>>>>> ee1986b9
      import:
        # In addition to the zephyr repository itself,
        # Alif SDK fetches the needed projects
        #
        # Please keep this list sorted alphabetically.
        name-allowlist:
          - canopennode
          - chre
          - edtt
          - fatfs
          - hal_alif
          - hal_ethos_u
          - liblc3
          - libmetal
          - littlefs
          - lvgl
          - lz4
          - mbedtls
          - mipi-sys-t
          - nanopb
          - net-tools
          - openthread
          - picolibc
          - psa-arch-tests
          - segger
          - tinycrypt
          - tf-m-tests
          - tflite-micro
          - TraceRecorderSource
          - uoscore-uedhoc
          - zcbor
          - zscilib
    - name: matter
      repo-path: alif_matter
      revision: main
      path: modules/lib/matter

    - name: hal_alif
      repo-path: hal_alif
      path: modules/hal/alif
      revision: main

    - name: hal_ethos_u
      revision: 90ada2ea5681b2a2722a10d2898eac34c2510791
      path: modules/hal/ethos_u
      remote: zephyrproject
      groups:
        - hal
    - name: mcuboot_alif
      repo-path: mcuboot_alif
      path: bootloader/mcuboot
      revision: main

    - name: cmsis_alif
      revision: 85f6b92af0f6ac72594d391f895c45cc30847e41
      path: modules/hal/cmsis
      groups:
         - hal
  self:
    path: alif
    west-commands: scripts/west-commands.yml<|MERGE_RESOLUTION|>--- conflicted
+++ resolved
@@ -27,13 +27,8 @@
   projects:
 
     - name: zephyr
-<<<<<<< HEAD
       repo-path: alif_zephyr
       revision: main
-=======
-      repo-path: zephyr_alif
-      revision: zas-v1.0.0
->>>>>>> ee1986b9
       import:
         # In addition to the zephyr repository itself,
         # Alif SDK fetches the needed projects
@@ -71,17 +66,6 @@
       revision: main
       path: modules/lib/matter
 
-    - name: hal_alif
-      repo-path: hal_alif
-      path: modules/hal/alif
-      revision: main
-
-    - name: hal_ethos_u
-      revision: 90ada2ea5681b2a2722a10d2898eac34c2510791
-      path: modules/hal/ethos_u
-      remote: zephyrproject
-      groups:
-        - hal
     - name: mcuboot_alif
       repo-path: mcuboot_alif
       path: bootloader/mcuboot
