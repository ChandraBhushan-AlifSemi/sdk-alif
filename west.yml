--- conflicted
+++ resolved
@@ -28,11 +28,7 @@
 
     - name: zephyr
       repo-path: zephyr_alif
-<<<<<<< HEAD
-      revision: 61ecea35ee02f6f7b3654671ce9ca72a623f2407
-=======
-      revision: 300abd4d7e26a5e4055f3f809b64e6836c2e2401
->>>>>>> 31ee56ab
+      revision: 3d409c4d4ad898e5e134a07758b0e56d171e7b28
       import:
         # In addition to the zephyr repository itself,
         # Alif SDK fetches the needed projects
