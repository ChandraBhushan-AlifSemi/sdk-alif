# The west manifest file (west.yml) for the Alif SDK.
#
# The per-installation west configuration file, .west/config, sets the
# path to the project containing this file in the [manifest] section's
# "path" variable.
#
# See the west documentation for more information:
# https://docs.zephyrproject.org/latest/develop/west/index.html

manifest:
  version: "0.13"

  defaults:
    remote: alif

  remotes:
    - name: alif
      url-base: https://github.com/alifsemi
    # Other repository sources:
    - name: zephyrproject
      url-base: https://github.com/zephyrproject-rtos
    - name: armmbed
      url-base: https://github.com/ARMmbed

  #
  # Please add items below based on alphabetical order
  projects:

    - name: zephyr
<<<<<<< HEAD
      repo-path: alif_zephyr
=======
      repo-path: zephyr_alif
>>>>>>> cc1d9475
      revision: main
      import:
        # In addition to the zephyr repository itself,
        # Alif SDK fetches the needed projects
        #
        # Please keep this list sorted alphabetically.
        name-allowlist:
          - canopennode
          - chre
          - cmsis
          - edtt
          - fatfs
          - hal_alif
          - hal_ethos_u
          - liblc3
          - libmetal
          - littlefs
          - lvgl
          - lz4
          - mbedtls
          - mipi-sys-t
          - nanopb
          - net-tools
          - openthread
          - picolibc
          - psa-arch-tests
          - segger
          - tinycrypt
          - tf-m-tests
          - tflite-micro
          - TraceRecorderSource
          - uoscore-uedhoc
          - zcbor
          - zscilib
    - name: matter
      repo-path: alif_matter
      revision: main
      path: modules/lib/matter

<<<<<<< HEAD
    - name: hal_alif
      repo-path: hal_alif
      path: modules/hal/alif
      revision: main

    - name: hal_ethos_u
      revision: 90ada2ea5681b2a2722a10d2898eac34c2510791
      path: modules/hal/ethos_u
      remote: zephyrproject
      groups:
        - hal
=======
    - name: mcuboot_alif
      repo-path: mcuboot_alif
      path: bootloader/mcuboot
      revision: main
>>>>>>> cc1d9475

  self:
    path: alif
    west-commands: scripts/west-commands.yml<|MERGE_RESOLUTION|>--- conflicted
+++ resolved
@@ -27,11 +27,7 @@
   projects:
 
     - name: zephyr
-<<<<<<< HEAD
       repo-path: alif_zephyr
-=======
-      repo-path: zephyr_alif
->>>>>>> cc1d9475
       revision: main
       import:
         # In addition to the zephyr repository itself,
@@ -71,7 +67,6 @@
       revision: main
       path: modules/lib/matter
 
-<<<<<<< HEAD
     - name: hal_alif
       repo-path: hal_alif
       path: modules/hal/alif
@@ -83,12 +78,10 @@
       remote: zephyrproject
       groups:
         - hal
-=======
     - name: mcuboot_alif
       repo-path: mcuboot_alif
       path: bootloader/mcuboot
       revision: main
->>>>>>> cc1d9475
 
   self:
     path: alif
